--- conflicted
+++ resolved
@@ -4,13 +4,9 @@
 
 from utils.callbacks import ModelCheckpoint, TimeHistory
 from engine.metrics import (jaccard_index, jaccard_index_softmax, IoU_instances, instance_segmentation_loss, weighted_bce_dice_loss,
-<<<<<<< HEAD
-                            masked_bce_loss, masked_jaccard_index, PSNR, n2v_loss_mse, MAE_instances)
+                            masked_bce_loss, masked_jaccard_index, PSNR, dfcan_loss, n2v_loss_mse, MAE_instances)
 from engine.schedulers.one_cycle import OneCycleScheduler
-from engine.schedulers.cosine_decay import WarmUpCosineDecayScheduler
-=======
-                            masked_bce_loss, masked_jaccard_index, PSNR, dfcan_loss, n2v_loss_mse, MAE_instances)
->>>>>>> 792b0c51
+from engine.schedulers.cosine_decay import WarmUpCosineDecayScheduler                            
 
 
 def prepare_optimizer(cfg, model):
