--- conflicted
+++ resolved
@@ -105,28 +105,13 @@
         Y_test[n,:mask.shape[0],:mask.shape[1],:mask.shape[2]] = mask
                                                                         
     Y_test = Y_test/255                                                 
-<<<<<<< HEAD
-
-    Print("[LOAD] Loaded test data shape is: " + str(X_test.shape))
-   
-=======
     
->>>>>>> afd17dae
     norm_value = np.mean(X_train)
  
     if create_val == True:                                            
         X_train, X_val, Y_train, Y_val = train_test_split(X_train, Y_train,
                                                           test_size=val_split,
                                                           shuffle=shuffle_val,
-<<<<<<< HEAD
-                                                          random_state=seedValue)
-        Print("[LOAD] Loaded train data shape is: " + str(X_train.shape))
-        Print("[LOAD] Loaded validation data shape is: " + str(X_val.shape))
-
-        return X_train, Y_train, X_val, Y_val, X_test, Y_test, norm_value
-    else:
-        Print("[LOAD] Loaded train data shape is: " + str(X_train.shape))
-=======
                                                           random_state=seedValue)      
 
         Print("[LOAD] Loaded train data shape is: " + str(X_train.shape))
@@ -138,7 +123,6 @@
         Print("[LOAD] Loaded train data shape is: " + str(X_train.shape))
         Print("[LOAD] Loaded test data shape is: " + str(X_test.shape))
 
->>>>>>> afd17dae
         return X_train, Y_train, X_test, Y_test, norm_value                         
 
 def __foreground_percentage(mask, class_tag=1):
