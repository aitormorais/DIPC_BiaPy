import numpy as np
import random
import pandas as pd
import os
import cv2
import keras
import sys
import math
from tqdm import tqdm
from skimage.io import imread, imshow
from sklearn.model_selection import train_test_split
from scipy.ndimage.interpolation import map_coordinates
from scipy.ndimage.filters import gaussian_filter
from scipy import ndimage
from PIL import Image
from texttable import Texttable
from keras.preprocessing.image import ImageDataGenerator as kerasDA
from util import Print

def load_data(train_path, train_mask_path, test_path, test_mask_path, 
              image_train_shape, image_test_shape, create_val=True, 
              val_split=0.1, shuffle_val=True, seedValue=42):                                            
    """Load train, validation and test data from the given paths. If the images 
       to be loaded are smaller than the given dimension it will be sticked in 
       the (0, 0).
                                                                        
       Args:                                                            
            train_path (str): path to the training data.                
            train_mask_path (str): path to the training data masks.     
            test_path (str): path to the test data.                     
            test_mask_path (str): path to the test data masks.          
            image_train_shape (array of 3 int): dimensions of the images.     
            image_test_shape (array of 3 int): dimensions of the images.     
            create_val (bool, optional): if true validation data is created.                                                    
            val_split (float, optional): % of the train data used as    
            validation (value between o and 1).                         
            seedValue (int, optional): seed value.                      
                                                                        
       Returns:                                                         
                X_train (numpy array): train images.                    
                Y_train (numpy array): train images' mask.              
                X_val (numpy array, optional): validation images 
                (create_val==True).
                Y_val (numpy array, optional): validation images' mask 
                (create_val==True).
                X_test (numpy array): test images.                      
                Y_test (numpy array): test images' mask.                
    """      
    
    Print("Loading images . . .")
                                                                        
    train_ids = sorted(next(os.walk(train_path))[2])                    
    train_mask_ids = sorted(next(os.walk(train_mask_path))[2])          
                                                                        
    test_ids = sorted(next(os.walk(test_path))[2])                      
    test_mask_ids = sorted(next(os.walk(test_mask_path))[2])            
                                                                        
    # Get and resize train images and masks                             
    X_train = np.zeros((len(train_ids), image_train_shape[1], 
                        image_train_shape[0], image_train_shape[2]),
                        dtype=np.int16)                
    Y_train = np.zeros((len(train_mask_ids), image_train_shape[1], 
                        image_train_shape[0], image_train_shape[2]),
                        dtype=np.int16) 
                                                                        
    Print("[LOAD] Loading train images . . .") 
    for n, id_ in tqdm(enumerate(train_ids), total=len(train_ids)):     
        img = imread(os.path.join(train_path, id_))                     
        if len(img.shape) == 3:
            img = img[:,:,0]    
        
        img = np.expand_dims(img, axis=-1)                              
        X_train[n,:img.shape[0],:img.shape[1],:img.shape[2]] = img                                                

    Print('[LOAD] Loading train masks . . .')
    for n, id_ in tqdm(enumerate(train_mask_ids), total=len(train_mask_ids)):                      
        mask = imread(os.path.join(train_mask_path, id_))               
        if len(mask.shape) == 3:
            mask = mask[:,:,0]
        mask = np.expand_dims(mask, axis=-1)                            
        Y_train[n,:mask.shape[0],:mask.shape[1],:mask.shape[2]] = mask
                                                                        
    Y_train = Y_train/255                                               
    
    # Get and resize test images and masks                              
    X_test = np.zeros((len(test_ids), image_test_shape[1], image_test_shape[0],   
                       image_test_shape[2]), dtype=np.int16)                 
    Y_test = np.zeros((len(test_mask_ids), image_test_shape[1], 
                       image_test_shape[0], image_test_shape[2]), dtype=np.int16) 
                                                                        
    Print("[LOAD] Loading test images . . .")
    for n, id_ in tqdm(enumerate(test_ids), total=len(test_ids)):       
        img = imread(os.path.join(test_path, id_))                      
        if len(img.shape) == 3:                                                 
            img = img[:,:,0]
        img = np.expand_dims(img, axis=-1)                              
        X_test[n,:img.shape[0],:img.shape[1],:img.shape[2]] = img

    Print("[LOAD] Loading test masks . . .")
    for n, id_ in tqdm(enumerate(test_mask_ids), total=len(test_mask_ids)):                       
        mask = imread(os.path.join(test_mask_path, id_))                
        if len(mask.shape) == 3:
            mask = mask[:,:,0]
        mask = np.expand_dims(mask, axis=-1)                            
        Y_test[n,:mask.shape[0],:mask.shape[1],:mask.shape[2]] = mask
                                                                        
    Y_test = Y_test/255                                                 
    
    Print("[LOAD] Loaded train data shape is: " + str(X_train.shape))
    Print("[LOAD] Loaded test data shape is: " + str(X_test.shape))
   
    norm_value = np.mean(X_train)
 
    if create_val == True:                                            
        X_train, X_val, Y_train, Y_val = train_test_split(X_train, Y_train,
                                                          train_size=1-val_split,
                                                          test_size=val_split,
                                                          shuffle=shuffle_val,
                                                          random_state=seedValue)      
        Print("[LOAD] Loaded validation data shape is: " + str(X_val.shape))

        return X_train, Y_train, X_val, Y_val, X_test, Y_test, norm_value
    else:                                                               
        return X_train, Y_train, X_test, Y_test, norm_value                         

def __foreground_percentage(mask, class_tag=1):
    """ Percentage of pixels that corresponds to the class in the given image.
        
        Args: 
            mask (numpy 2D array): image mask to analize.
            class_tag (int, optional): class to find in the image.
        Return:
            float: percentage of pixels that corresponds to the class. Value
            between 0 and 1.
    """

    c = 0
    for i in range(0, mask.shape[0]):
        for j in range(0, mask.shape[1]):     
            if mask[i][j] == class_tag:
                c = c + 1

    return (c*100)/(mask.shape[0]*mask.shape[1])


def crop_data(data, data_mask, width, height, force_shape=[0, 0], discard=False,
              d_percentage=0):                          
    """Crop data into smaller pieces.
                                                                        
       Args:                                                            
            data (4D numpy array): data to crop.                        
            data_mask (4D numpy array): data masks to crop.             
            width (str): output image width.
            height (str): output image height.
            force_shape (int tuple, optional): force horizontal and vertical 
            crops to the given numbers.
            d_percentage (int, optional): number between 0 and 100. The images 
            that have less foreground pixels than the given number will be 
            discarded.
                                                                        
       Returns:                                                         
            cropped_data (4D numpy array): cropped data images.         
            cropped_data_mask (4D numpy array): cropped data masks.     
            force_shape (int tuple): number of horizontal and vertical crops 
            made. Useful for future crop calls. 
    """                                                                 
                                                                        
    Print("Cropping [" + str(data.shape[1]) + ', ' + str(data.shape[2]) 
          + "] images into [" + str(width) + ', ' + str(height) + "] . . .")
    
    # Calculate the number of images to be generated                    
    if force_shape == [0, 0]:
        h_num = int(data.shape[1] / width) + (data.shape[1] % width > 0)
        v_num = int(data.shape[2] / height) + (data.shape[2] % height > 0)
        force_shape = [h_num, v_num]
    else:
        h_num = force_shape[0]
        v_num = force_shape[1]
        Print("[CROP] Force crops to [" + str(h_num) + ", " + str(v_num) + "]")

    total_cropped = data.shape[0]*h_num*v_num    

    # Resize data to adjust to a value divisible by height x width
    r_data = np.zeros((data.shape[0], h_num*height, v_num*width, data.shape[3]),      
                      dtype=np.int16)    
    r_data[:data.shape[0],:data.shape[1],:data.shape[2]] = data                      
    r_data_mask = np.zeros((data.shape[0], h_num*height, v_num*width, 
                            data.shape[3]), dtype=np.int16)                                   
    r_data_mask[:data_mask.shape[0],:data_mask.shape[1],
                :data_mask.shape[2]] = data_mask
    if data.shape != r_data.shape:
        Print("[CROP] Resized data from " + str(data.shape) + " to " 
              + str(r_data.shape) + " to be divisible by the shape provided")

    discarded = 0                                                                    
    cont = 0
    selected_images  = []

    # Discard images from the data set
    if discard == True:
        Print("[CROP] Selecting images to discard . . .")
        for img_num in tqdm(range(0, r_data.shape[0])):                             
            for i in range(0, h_num):                                       
                for j in range(0, v_num):
                    p = __foreground_percentage(r_data_mask[img_num,
                                                            (i*width):((i+1)*height),
                                                            (j*width):((j+1)*height)])
                    if p > d_percentage: 
                        selected_images.append(cont)
                    else:
                        discarded = discarded + 1

                    cont = cont + 1

    # Crop data                                                         
    cropped_data = np.zeros(((total_cropped-discarded), height, width,     
                             r_data.shape[3]), dtype=np.int16)
    cropped_data_mask = np.zeros(((total_cropped-discarded), height, width, 
                                  r_data.shape[3]), dtype=np.int16)            
    
    cont = 0                                                              
    l_i = 0
    Print("[CROP] Cropping images . . .")
    for img_num in tqdm(range(0, r_data.shape[0])): 
        for i in range(0, h_num):                                       
            for j in range(0, v_num):                     
                if discard == True and len(selected_images) != 0:
                    if selected_images[l_i] == cont \
                       or l_i == len(selected_images) - 1:

                        cropped_data[l_i]= r_data[img_num, 
                                                  (i*width):((i+1)*height), 
                                                  (j*width):((j+1)*height)]          

                        cropped_data_mask[l_i]= r_data_mask[img_num,                 
                                                            (i*width):((i+1)*height),
                                                            (j*width):((j+1)*height)]

                        if l_i != len(selected_images) - 1:
                            l_i = l_i + 1
                else: 
              
                    cropped_data[cont]= r_data[img_num, (i*width):((i+1)*height),      
                                               (j*width):((j+1)*height)]      
                                                                        
                    cropped_data_mask[cont]= r_data_mask[img_num,             
                                                         (i*width):((i+1)*height),
                                                         (j*width):((j+1)*height)]
                cont = cont + 1                                             
                                                                        
    if discard == True:
        Print("[CROP] " + str(discarded) + " images discarded. New shape after " 
              + "cropping and discarding is " + str(cropped_data.shape))
    else:
        Print("[CROP] New data shape is: " + str(cropped_data.shape))

    return cropped_data, cropped_data_mask, force_shape


def crop_data_with_overlap(data, data_mask, window_size, subdivision):
    """Crop data into smaller pieces with overlap.

       Args:
            data (4D numpy array): data to crop.
            data_mask (4D numpy array): data mask to crop.
            window_size (int): crop size .
            subdivision (int): number of crops to create.

       Returns:
            cropped_data (4D numpy array): cropped image data.
            cropped_data_mask (4D numpy array): cropped image data masks.
    """

    Print("[OV-CROP] Cropping [" + str(data.shape[1]) + ', ' + str(data.shape[2])
          + "] images into [" + str(window_size) + ', ' + str(window_size)
          + "] with overlapping. . .")

    assert (subdivision % 2 == 0 or subdivision == 1), "Error: " \
            + "subdivision must be 1 or an even number" 
    assert window_size <= data.shape[1], "Error: window_size " \
            + str(window_size) + " greater than data width " \
            + str(data.shape[1])
    assert window_size <= data.shape[2], "Error: window_size " \
            + str(window_size) + " greater than data height " \
            + str(data.shape[2])

    # Crop data
    total_cropped = data.shape[0]*subdivision
    cropped_data = np.zeros((total_cropped, window_size, window_size,
                             data.shape[3]), dtype=np.int16)
    cropped_data_mask = np.zeros((total_cropped, window_size, window_size,
                             data.shape[3]), dtype=np.int16)

    # Find the mininum overlap configuration with the number of crops to create
    min_d = sys.maxsize
    rows = 1
    columns = 1
    for i in range(1, int(subdivision/2)+1, 1):
        if subdivision % i == 0 and abs((subdivision/i) - i) < min_d:
            min_d = abs((subdivision/i) - i)
            rows = i
            columns = int(subdivision/i)
        
    Print("[OV-CROP] The minimum overlap has been found with [" + str(rows) \
          + ", " + str(columns) + "]")

    # Calculate the amount of overlap, the division remainder to obtain an 
    # offset to adjust the last crop and the step size. All of this values per
    # x/y or column/row axis
    if rows != 1:
        y_ov = int(abs(data.shape[1] - window_size*rows)/(rows-1))
        r_y = abs(data.shape[1] - window_size*rows) % (rows-1) 
        step_y = window_size - y_ov
    else:
        y_ov = 0
        r_y = 0
        step_y = data.shape[1]

    if columns != 1:
        x_ov = int(abs(data.shape[2] - window_size*columns)/(columns-1))
        r_x = abs(data.shape[2] - window_size*columns) % (columns-1) 
        step_x = window_size - x_ov
    else:
        x_ov = 0
        r_x = 0
        step_x = data.shape[2]

    # Create the crops
    cont = 0
    for k, img_num in tqdm(enumerate(range(0, data.shape[0]))):
        for i in range(0, data.shape[1]-y_ov, step_y):
            for j in range(0, data.shape[2]-x_ov, step_x):
                d_y = 0 if (i+window_size) < data.shape[1] else r_y
                d_x = 0 if (j+window_size) < data.shape[2] else r_x

                cropped_data[cont] = data[k, i-d_y:i+window_size, j-d_x:j+window_size, :]
                cropped_data_mask[cont] = data_mask[k, i-d_y:i+window_size, j-d_x:j+window_size, :]
                cont = cont + 1

    Print("[OV-CROP] New data shape is: " + str(cropped_data.shape))

    return cropped_data, cropped_data_mask


def merge_data_with_overlap(data, original_shape, window_size, subdivision, 
                            out_dir, ov_map=True, ov_data_img=0):
    """Merge data with an amount of overlap. Used to undo the crop made by the 
       function crop_data_with_overlap.

       Args:
            data (4D numpy array): data to merge.
            original_shape (tuple): original dimensions to reconstruct. 
            window_size (int): crop size.
            subdivision (int): number of crops to merge.
            out_dir (string): directory where the images will be save.
            ov_map (bool, optional): whether to create overlap map.
            ov_data_img (int, optional): number of the image on the data to 
            create the overlappng map.

       Returns:
            merged_data (4D numpy array): merged image data.
    """

    Print("[OV-MERGE] Merging [" + str(data.shape[1]) + ', ' + str(data.shape[2])
          + "] images into [" + str(original_shape[1]) + ", " 
          + str(original_shape[0]) + "] with overlapping . . .")

    # Merged data
    total_images = int(data.shape[0]/subdivision)
    merged_data = np.zeros((total_images, original_shape[1], original_shape[0],
                             data.shape[3]), dtype=np.int16)

    # Matrices to store the amount of overlap. The first is used to store the
    # number of crops to merge for each pixel. The second matrix is used to 
    # paint the overlapping map
    overlap_matrix = np.zeros((original_shape[1], original_shape[0],
                             data.shape[3]), dtype=np.int16)
    if ov_map == True:
        ov_map_matrix = np.zeros((original_shape[1], original_shape[0],
                                   data.shape[3]), dtype=np.int16)

    # Find the mininum overlap configuration with the number of crops to create
    min_d = sys.maxsize
    rows = 1
    columns = 1
    for i in range(1, int(subdivision/2)+1, 1):
        if subdivision % i == 0 and abs((subdivision/i) - i) < min_d:
            min_d = abs((subdivision/i) - i)
            rows = i
            columns = int(subdivision/i)

    Print("[OV-MERGE] The minimum overlap has been found with [" + str(rows) \
          + ", " + str(columns) + "]")

    # Calculate the amount of overlap, the division remainder to obtain an
    # offset to adjust the last crop and the step size. All of this values per
    # x/y or column/row axis
    if rows != 1:
        y_ov = int(abs(original_shape[1] - window_size*rows)/(rows-1))
        r_y = abs(original_shape[1] - window_size*rows) % (rows-1)
        step_y = window_size - y_ov
    else:
        y_ov = 0
        r_y = 0
        step_y = original_shape[1]

    if columns != 1:
        x_ov = int(abs(original_shape[0] - window_size*columns)/(columns-1))
        r_x = abs(original_shape[0] - window_size*columns) % (columns-1)
        step_x = window_size - x_ov
    else:
        x_ov = 0
        r_x = 0
        step_x = original_shape[0]

    # Calculate the overlapping matrix
    for i in range(0, original_shape[1]-y_ov, step_y):
        for j in range(0, original_shape[0]-x_ov, step_x):
            d_y = 0 if (i+window_size) < original_shape[1] else r_y
            d_x = 0 if (j+window_size) < original_shape[0] else r_x

            overlap_matrix[i-d_y:i+window_size, j-d_x:j+window_size, :] += 1
            if ov_map == True:
                ov_map_matrix[i-d_y:i+window_size, j-d_x:j+window_size, :] += 1

    # Mark the border of each crop in the map
    if ov_map == True:
        for i in range(0, original_shape[1]-y_ov, step_y):
            for j in range(0, original_shape[0]-x_ov, step_x):
                d_y = 0 if (i+window_size) < original_shape[1] else r_y
                d_x = 0 if (j+window_size) < original_shape[0] else r_x
                
                # Paint the grid
                ov_map_matrix[i-d_y:(i+window_size-1), j-d_x] = -4 
                ov_map_matrix[i-d_y:(i+window_size-1), (j+window_size-1-d_x)] = -4 
                ov_map_matrix[i-d_y, j-d_x:(j+window_size-1)] = -4 
                ov_map_matrix[(i+window_size-1-d_y), j-d_x:(j+window_size-1)] = -4 
  
    # Merge the overlapping crops
    cont = 0
    for k, img_num in tqdm(enumerate(range(0, total_images))):
        for i in range(0, original_shape[1]-y_ov, step_y):
            for j in range(0, original_shape[0]-x_ov, step_x):
                d_y = 0 if (i+window_size) < original_shape[1] else r_y
                d_x = 0 if (j+window_size) < original_shape[0] else r_x
                merged_data[k, i-d_y:i+window_size, j-d_x:j+window_size, :] += data[cont]
                cont += 1
           
        merged_data[k] = np.true_divide(merged_data[k], overlap_matrix)

    # Save a copy of the merged data with the overlapped regions colored as: 
    # green when 2 crops overlap, yellow when (2 < x < 8) and red when more than 
    # 7 overlaps are merged 
    if ov_map == True:
        ov_map_matrix[ np.where(ov_map_matrix >= 8) ] = -1
        ov_map_matrix[ np.where(ov_map_matrix >= 3) ] = -2
        ov_map_matrix[ np.where(ov_map_matrix >= 2) ] = -3

        im = Image.fromarray(merged_data[ov_data_img,:,:,0]*255)
        im = im.convert('RGB')
        px = im.load()
        width, height = im.size
        for im_i in range(width): 
            for im_j in range(height):
                # White borders
                if ov_map_matrix[im_j, im_i] == -4: 
                    # White
                    px[im_i, im_j] = (255, 255, 255)

                # 2 overlaps
                elif ov_map_matrix[im_j, im_i] == -3: 
                    if merged_data[ov_data_img, im_j, im_i, 0] == 1:
                        # White + green
                        px[im_i, im_j] = (73, 100, 73)
                    else:
                        # Black + green
                        px[im_i, im_j] = (0, 74, 0)

                # 2 < x < 8 overlaps
                elif ov_map_matrix[im_j, im_i] == -2:
                    if merged_data[ov_data_img, im_j, im_i, 0] == 1:
                        # White + yellow
                        px[im_i, im_j] = (100, 100, 73)
                    else:
                        # Black + yellow
                        px[im_i, im_j] = (74, 74, 0)

                # 8 >= overlaps
                elif ov_map_matrix[im_j, im_i] == -1:
                    if merged_data[ov_data_img, im_j, im_i, 0] == 1:
                        # White + red
                        px[im_i, im_j] = (100, 73, 73)
                    else:
                        # Black + red
                        px[im_i, im_j] = (74, 0, 0)

        im.save(os.path.join(out_dir,"merged_ov_map.png"))
  
    Print("[MERGE-OV-CROP] New data shape is: " + str(merged_data.shape))

    return merged_data


def mix_data(data, num, out_shape=[1, 1], grid=True):
    """Combine images from input data into a bigger one given shape. It is the 
       opposite function of crop_data().

       Args:                                                                    
            data (4D numpy array): data to crop.                                
            num (int, optional): number of examples to convert.
            out_shape (int tuple, optional): number of horizontal and vertical
            images to combine in a single one.
            grid (bool, optional): make the grid in the output image.
                                                                                
       Returns:                                                                 
            mixed_data (4D numpy array): mixed data images.                 
            mixed_data_mask (4D numpy array): mixed data masks.
    """

    if grid == True:
        if np.max(data) > 1:
            v = 255
        else:
            v = 1

    width = data.shape[1]
    height = data.shape[2] 

    # Mix data
    mixed_data = np.zeros((num, out_shape[1]*width, out_shape[0]*height, 1),
                          dtype=np.int16)
    cont = 0
    for img_num in tqdm(range(0, num)):
        for i in range(0, out_shape[1]):
            for j in range(0, out_shape[0]):
                
                if cont == data.shape[0]:
                    return mixed_data

                mixed_data[img_num, (i*width):((i+1)*height), 
                           (j*width):((j+1)*height)] = data[cont]
                
                if grid == True:
                    mixed_data[img_num,(i*width):((i+1)*height)-1,
                              (j*width)] = v
                    mixed_data[img_num,(i*width):((i+1)*height)-1,
                              ((j+1)*width)-1] = v
                    mixed_data[img_num,(i*height),
                              (j*width):((j+1)*height)-1] = v
                    mixed_data[img_num,((i+1)*height)-1,
                              (j*width):((j+1)*height)-1] = v
                cont = cont + 1

    return mixed_data


def check_crops(data, out_dim, num_examples=2, include_crops=True,
                out_dir="check_crops", job_id="none_job_id", suffix="_none_", 
                grid=True):
    """Check cropped images by the function crop_data(). 
        
       Args:
            data (4D numpy array): data to crop.
            out_dim (int 2D tuple): width and height of the image to be 
            constructed.
            num_examples (int, optional): number of examples to create.
            include_crops (bool, optional): to save cropped images or only the 
            image to contruct.  
            out_dir (string, optional): directory where the images will be save.
            job_id (str, optional): job identifier. If any provided the
            examples will be generated under a folder 'out_dir/none_job_id'.
            suffix (string, optional): suffix to add in image names. 
            grid (bool, optional): make the grid in the output image.
    """
   
    # First checks
    if out_dim[0] < data.shape[1] or out_dim[1] < data.shape[2]:
        Print("[C_CROP] Aborting: out_dim must be equal or greater than" 
              + "data.shape")
        return
    out_dir = os.path.join(out_dir, job_id)
    if not os.path.exists(out_dir):
        os.makedirs(out_dir)
    # For mask data
    if np.max(data) > 1:
        v = 1
    else:
        v = 255
   
    # Calculate horizontal and vertical image number for the data
    h_num = int(out_dim[0] / data.shape[1]) + (out_dim[0] % data.shape[1] > 0)
    v_num = int(out_dim[1] / data.shape[2]) + (out_dim[1] % data.shape[2] > 0)
    total = h_num*v_num

    if total*num_examples > data.shape[0]:
        num_examples = math.ceil(data.shape[0]/total)
        total = num_examples
        Print("[CHECK_CROP] Requested num_examples too high for data. Set " 
              + "automatically to " + str(num_examples))
    else:
        total = total*num_examples

    if include_crops == True:
        Print("[CHECK_CROP] Saving cropped data images . . .")
        for i in tqdm(range(0, total)):
                im = Image.fromarray(data[i,:,:,0]*v)
                im = im.convert('L')
                im.save(os.path.join(out_dir,"c_" + suffix + str(i) + ".png"))

    Print("[CHECK_CROP] Obtaining " + str(num_examples) + " images of ["
          + str(data.shape[1]*h_num) + "," + str(data.shape[2]*v_num) + "] from ["
          + str(data.shape[1]) + "," + str(data.shape[2]) + "]")
    m_data = mix_data(data, num_examples, out_shape=[h_num, v_num], grid=grid) 
    
    Print("[CHECK_CROP] Saving data mixed images . . .")
    for i in tqdm(range(0, num_examples)):
        im = Image.fromarray(m_data[i,:,:,0]*v)
        im = im.convert('L')
        im.save(os.path.join(out_dir,"f" + suffix + str(i) + ".png"))


def elastic_transform(image, alpha, sigma, alpha_affine, seed=None):
    """Elastic deformation of images as described in [Simard2003]_ (with i
       modifications).
       [Simard2003] Simard, Steinkraus and Platt, "Best Practices for 
       Convolutional Neural Networks applied to Visual Document Analysis", in
       Proc. of the International Conference on Document Analysis and
       Recognition, 2003.
       Based on:
           https://gist.github.com/erniejunior/601cdf56d2b424757de5
       Code obtained from:
           https://www.kaggle.com/bguberfain/elastic-transform-for-data-augmentation
    """
    if seed is None:
        random_state = np.random.RandomState(None)
    else:
        random_state = np.random.RandomState(seed)

    shape = image.shape
    shape_size = shape[:2]
    
    # Random affine
    center_square = np.float32(shape_size) // 2
    square_size = min(shape_size) // 3
    pts1 = np.float32([center_square + square_size, [center_square[0] 
                       + square_size, center_square[1]-square_size], 
                      center_square - square_size])
    pts2 = pts1 + random_state.uniform(-alpha_affine, alpha_affine, 
                                       size=pts1.shape).astype(np.float32)
    M = cv2.getAffineTransform(pts1, pts2)
    image = cv2.warpAffine(image, M, shape_size[::-1],
                           borderMode=cv2.BORDER_REFLECT_101)

    dx = gaussian_filter((random_state.rand(*shape) * 2 - 1), sigma) * alpha
    dy = gaussian_filter((random_state.rand(*shape) * 2 - 1), sigma) * alpha
    dz = np.zeros_like(dx)

    x, y, z = np.meshgrid(np.arange(shape[1]), np.arange(shape[0]),         
                          np.arange(shape[2]))
    indices = np.reshape(y+dy, (-1, 1)), np.reshape(x+dx, (-1, 1)), \
                         np.reshape(z, (-1, 1))
    map_ = map_coordinates(image, indices, order=1, mode='reflect')
    map_ = map_.reshape(shape)
    return map_


class ImageDataGenerator(keras.utils.Sequence):
    """Custom ImageDataGenerator.
       Based on:
           https://github.com/czbiohub/microDL 
           https://stanford.edu/~shervine/blog/keras-how-to-generate-data-on-the-fly
    """

    def __init__(self, X, Y, batch_size=32, dim=(256,256), n_channels=1, 
                 shuffle=False, da=True, e_prob=0.0, elastic=False, vflip=False,
<<<<<<< HEAD
                 hflip=False, rotation90=False, rotation_range=0.0, rd_crop_after_DA=False,
                 rd_crop_length=0, val=False):
=======
                 hflip=False, rotation=False, crops_before_DA=False, 
                 crop_length=0, val=False):
>>>>>>> 8fa8ee63
        """ImageDataGenerator constructor.
                                                                                
       Args:                                                                    
            X (numpy array): train data.                                  
            Y (numpy array): train mask data.                             
            batch_size (int, optional): size of the batches.
            dim (tuple, optional): dimension of the desired images. As no effect 
            if crops_before_DA is active, as the dimension will be selected by 
            crops_before_DA.
            n_channels (int, optional): number of channels of the input images.
            shuffle (bool, optional): to decide if the indexes will be shuffled
            after every epoch. 
            da (bool, optional): to activate the data augmentation. 
            e_prob (float, optional): probability of making elastic
            transformations. 
            elastic (bool, optional): to make elastic transformations.
            vflip (bool, optional): if true vertical flip are made.
<<<<<<< HEAD
            hflip (bool, optional): if true horizontal flips are made.
            rotation90 (bool, optional): to make rotations of 90º, 180º or 270º.
            rotation_range (float, optional): range of rotation degrees
            rd_crop_after_DA (bool, optional): decide to make random crops after
            apply DA transformations.
            rd_crop_length (int, optional): length of the random crop after DA.
            val (bool, optional): advice the generator that the images will be
=======
            hflip (bool, optional): if true horizontal flips are made.          
            rotation (bool, optional): to make rotations of 90º, 180º or 270º.
            crops_before_DA (bool, optional): decide to make random crops after
            apply DA transformations.
            crop_length (int, optional): length of the random crop after DA.
            val (bool, optional): advice the generator that the images will be 
>>>>>>> 8fa8ee63
            to validate the model to not make random crops (as the val. data must
            be the same on each epoch).
        """

        self.dim = dim
        self.batch_size = batch_size
        self.Y = Y
        self.X = X
        self.n_channels = n_channels
        self.shuffle = shuffle
        self.da = da
        self.e_prob = e_prob
        self.elastic = elastic
        self.vflip = vflip
        self.hflip = hflip
<<<<<<< HEAD
        self.rotation90 = rotation90
        self.rotation_range = rotation_range
        self.rd_crop_after_DA = rd_crop_after_DA
        self.rd_crop_length = rd_crop_length
=======
        self.rotation = rotation
        self.crops_before_DA = crops_before_DA
        self.crop_length = crop_length
>>>>>>> 8fa8ee63
        self.val = val
        self.on_epoch_end()
        
        if self.X.shape[1] == self.X.shape[2] or self.crops_before_DA == True:
            self.squared = True
        else:
            self.squared = False
            if rotation90 == True:
                Print("[AUG] Images not square, only 180 rotations will be done.")

        # Create a list which will hold a counter of the number of times a 
        # transformation is performed. 
        self.t_counter = [0 ,0 ,0 ,0 ,0 ,0] 

        if self.crops_before_DA == True:
            self.dim = (self.crop_length, self.crop_length)

    def __len__(self):
        """Defines the number of batches per epoch."""
        return int(np.floor(len(self.X) / self.batch_size))

    def __getitem__(self, index):
        """Generation of one batch data. 
           Arg:
               index (int): batch index counter.
            
           Return:
               batch_x (numpy array): corresponding X elements of the batch.
               batch_y (numpy array): corresponding Y elements of the batch.
        """

        batch_x = np.empty((self.batch_size, *self.dim, self.n_channels))
        batch_y = np.empty((self.batch_size, *self.dim, self.n_channels))

        # Generate indexes of the batch
        indexes = self.indexes[index*self.batch_size:(index+1)*self.batch_size]
        
        for i, j in zip(range(0,self.batch_size), indexes):
            if self.da == False: 
                if self.crops_before_DA == True:
                    batch_x[i], batch_y[i] = random_crop(self.X[j], self.Y[j], 
                                                         (self.crop_length, self.crop_length),
                                                         self.val)
                else:
                    batch_x[i], batch_y[i] = self.X[j], self.Y[j]
            else:
                if self.crops_before_DA == True:
                    batch_x[i], batch_y[i] = random_crop(self.X[j], self.Y[j],
                                                         (self.crop_length, self.crop_length), 
                                                         self.val) 
                    batch_x[i], batch_y[i], _ = self.apply_transform(batch_x[i],
                                                                     batch_y[i])
                else:
                    batch_x[i], batch_y[i], _ = self.apply_transform(self.X[j],
                                                                     self.Y[j])
                
 
        return batch_x, batch_y

    def print_da_stats(self):
        """Print the counter of the transformations made in a table."""
        t = Texttable()
        t.add_rows([['Elastic', 'V. flip', 'H. flip', '90º rot.', '180º rot.',
                     '270º rot.'], [self.t_counter[0], self.t_counter[1],
                     self.t_counter[2], self.t_counter[3], self.t_counter[4], 
                     self.t_counter[5]] ])
        print(t.draw())

    def on_epoch_end(self):
        """Updates indexes after each epoch."""
        self.indexes = np.arange(len(self.X))
        if self.shuffle == True:
            np.random.shuffle(self.indexes)

    def __draw_grid(self, im, grid_width=50, m=False):
        """Draw grid of the specified size on an image. 
           
           Args:                                                                
               im (2D numpy array): image to be modified.
               grid_width (int, optional): grid's width. 
               m (bool, optional): advice the method to change the grid value
               if the input image is a mask.
        """

        if m == True:
            v = 1
        else:
            v = 255

        for i in range(0, im.shape[1], grid_width):
            im[:, i] = v
        for j in range(0, im.shape[0], grid_width):
            im[j, :] = v

    def apply_transform(self, image, mask, flow=False):
        """Transform the input image and its mask at the same time with one of
           the selected choices based on a probability. 
                
           Args:
               image (2D numpy array): image to be transformed.
               mask (2D numpy array): image's mask.
               flow (bool, optional): forces the transform independetly of the
               previously selected probability. Also draws a grid in to the 
               elastic transfomations to visualize it clearly. Do not set this 
               option to train the network!
        """
        trans_image = image
        trans_mask = mask
        transform_string = '' 
        transformed = False

        # Elastic transformation
        prob = random.uniform(0, 1)
        if (self.elastic == True or flow == True) and prob < self.e_prob:

            if flow == True:
                self.__draw_grid(trans_image)
                self.__draw_grid(trans_mask, m=True)

            im_concat = np.concatenate((trans_image, trans_mask), axis=2)            

            im_concat_r = elastic_transform(im_concat, im_concat.shape[1]*2,
                                            im_concat.shape[1]*0.08,
                                            im_concat.shape[1]*0.08)

            trans_image = np.expand_dims(im_concat_r[...,0], axis=-1)
            trans_mask = np.expand_dims(im_concat_r[...,1], axis=-1)
            transform_string = '_e'
            transformed = True
            self.t_counter[0] += 1
     
 
        # [0-0.25) : vertical flip
        # [0.25-0.5): horizontal flip
        # [0.5-0.75): vertical + horizontal flip
        # [0.75-1]: nothing
        #
        # Vertical flip
        prob = random.uniform(0, 1)
        if (self.vflip == True or flow == True) and 0 <= prob < 0.25:
            trans_image = np.flip(trans_image, 0)
            trans_mask = np.flip(trans_mask, 0)
            transform_string = transform_string + '_vf'
            transformed = True 
            self.t_counter[1] += 1
        # Horizontal flip
        elif (self.hflip == True or flow == True) and 0.25 <= prob < 0.5:
            trans_image = np.flip(trans_image, 1)
            trans_mask = np.flip(trans_mask, 1)
            transform_string = transform_string + '_hf'
            transformed = True
            self.t_counter[2] += 1 
        # Vertical and horizontal flip
        elif (self.hflip == True or flow == True) and 0.5 <= prob < 0.75:
            trans_image = np.flip(trans_image, 0)                               
            trans_mask = np.flip(trans_mask, 0)
            trans_image = np.flip(trans_image, 1)                               
            trans_mask = np.flip(trans_mask, 1)
            
        # Free rotation from -range to range (in degrees)
        if ( self.rotation_range != 0 ):
            theta = np.random.uniform(-self.rotation_range, self.rotation_range)
            trans_image = ndimage.rotate(trans_image, theta, reshape=False, mode='reflect', order=1)
            trans_mask = ndimage.rotate(trans_mask, theta, reshape=False, mode='reflect', order=0)
            transform_string = transform_string + '_rRange'
            transformed = True

        # Rotation with multiples of 90 degrees
        # [0-0.25) : 90º rotation
        # [0.25-0.5): 180º rotation
        # [0.5-0.75): 270º rotation
        # [0.75-1]: nothing
        # Note: if the images are not squared only 180 rotations will be done.
        prob = random.uniform(0, 1)
        if self.squared == True:
            # 90 degree rotation
            if (self.rotation90 == True or flow == True) and 0 <= prob < 0.25:
                trans_image = np.rot90(trans_image)
                trans_mask = np.rot90(trans_mask)
                transform_string = transform_string + '_r90'
                transformed = True 
                self.t_counter[3] += 1
            # 180 degree rotation
            elif (self.rotation90 == True or flow == True) and 0.25 <= prob < 0.5:
                trans_image = np.rot90(trans_image, 2)
                trans_mask = np.rot90(trans_mask, 2)
                transform_string = transform_string + '_r180'
                transformed = True 
                self.t_counter[4] += 1
            # 270 degree rotation
            elif (self.rotation90 == True or flow == True) and 0.5 <= prob < 0.75:
                trans_image = np.rot90(trans_image, 3)
                trans_mask = np.rot90(trans_mask, 3)
                transform_string = transform_string + '_r270'
                transformed = True 
                self.t_counter[5] += 1
        else:
            if (self.rotation90 == True or flow == True) and 0 <= prob < 0.5:
                trans_image = np.rot90(trans_image, 2)                          
                trans_mask = np.rot90(trans_mask, 2)                            
                transform_string = transform_string + '_r180'                   
                transformed = True                                              
                self.t_counter[4] += 1

        if transformed == False:
            transform_string = '_none'         

        return trans_image, trans_mask, transform_string


    def flow_on_examples(self, num_examples, job_id="none_job_id", out_dir='aug',
                         save_prefix=None, original_elastic=True,
                         random_images=True):
        """Apply selected transformations to a defined number of images from
           the dataset. The purpose of this method is to check the images 
           generated by data augmentation. 
            
           Args:
               num_examples (int): number of examples to generate.
               job_id (str, optional): job identifier. If any provided the
               examples will be generated under a folder 'aug/none_job_id'.
               out_dir (str, optional): name of the folder where the 
               examples will be stored. If any provided the examples will be 
               generated under a folder 'aug/none_job_id'.
               save_prefix (str, optional): prefix to add to the generated 
               examples' name. 
               original_elastic (bool, optional): to save also the original
               images when an elastic transformation is performed.
               random_images (bool, optional): randomly select images from the
               dataset. If False the examples will be generated from the start
               of the dataset. 
        """
        Print("[FLOW] Creating the examples of data augmentation . . .")

        prefix = ""
        if 'save_prefix' in locals():
            prefix = str(save_prefix)

        out_dir = os.path.join(out_dir, job_id) 
        if not os.path.exists(out_dir):                              
            os.makedirs(out_dir)

        # Generate the examples 
        for i in tqdm(range(0,num_examples)):
            if random_images == True:
                pos = random.randint(1,self.X.shape[0]-1) 
            else:
                pos = cont 

            im = self.X[pos]
            mask = self.Y[pos]

            out_im, out_mask, t_str = self.apply_transform(im, mask, flow=True)

            out_im = Image.fromarray(out_im[:,:,0])                           
            out_im = out_im.convert('L')                                                    
            out_im.save(os.path.join(out_dir, prefix + 'x_' + str(pos) + t_str 
                                     + ".png"))          
                 
            out_mask = Image.fromarray(out_mask[:,:,0]*255)                           
            out_mask = out_mask.convert('L')                                                    
            out_mask.save(os.path.join(out_dir, prefix + 'y_' + str(pos) + t_str
                                       + ".png"))          
                
            # Save also the original images if an elastic transformation was made
            if original_elastic == True and '_e' in t_str: 
                im = Image.fromarray(im[:,:,0])
                im = im.convert('L')
                im.save(os.path.join(out_dir, prefix + 'x_' + str(pos) + t_str 
                                     + '_original.png'))

                mask = Image.fromarray(mask[:,:,0]*255)
                mask = mask.convert('L')
                mask.save(os.path.join(out_dir, prefix + 'y_' + str(pos) + t_str
                                       + '_original.png'))


def fixed_dregee(image):
    """Rotate given image with a fixed degree

       Args:
            image (img): image to be rotated.

       Returns:
            out_image (numpy array): image rotated.
    """
    img = np.array(image)

    # get image height, width
    (h, w) = img.shape[:2]
    # calculate the center of the image
    center = (w / 2, h / 2)

    M = cv2.getRotationMatrix2D(center, 180, 1.0)
    out_image = cv2.warpAffine(img, M, (w, h))
    out_image = np.expand_dims(out_image, axis=-1)
    return out_image


def keras_da_generator(X_train, Y_train, X_val, Y_val, batch_size_value,        
                       save_examples=True, job_id="none_job_id", out_dir='aug', 
                       hflip=True, vflip=True, seedValue=42, fill_mode='reflect',
                       preproc_function=True, featurewise_center=False,         
                       featurewise_std_normalization=False, zoom=False,         
                       w_shift_r=0.0, h_shift_r=0.0, shear_range=0,
                       crops_before_DA=False, crop_length=0):             
                                                                                
    """Makes data augmentation of the given input data.                         
                                                                                
       Args:                                                                    
            X_train_path (numpy array): train data.                                  
            Y_train_path (numpy array): train mask data.                             
            X_val_path (numpy array): validation data.                               
            Y_val_path (numpy array): validation mask data.                          
            batch_size_value (int): batch size.                                 
            save_examples (bool, optional): if true 5 examples of DA are stored.
            job_id (str, optional): job identifier. If any provided the         
            examples will be generated under a folder 'aug/none_job_id'.        
            out_dir (string, optional): save directory suffix.                  
            hflip (bool, optional): if true horizontal flips are made.          
            vflip (bool, optional): if true vertical flip are made.             
            seedValue (int, optional): seed value.                              
            fill_mode (str, optional): ImageDataGenerator of Keras fill mode    
            values.                                                             
            preproc_function (bool, optional): if true preprocess function to   
            make random 180 degrees rotations are performed.                    
            featurewise_center (bool, optional): set input mean to 0 over the   
            dataset, feature-wise.                                              
            featurewise_std_normalization (bool, optional): divide inputs by std 
            of the dataset, feature-wise.                                       
            zoom (bool, optional): make random zoom in the images.              
            w_shift_r (float, optional): width shift range.
            h_shift_r (float, optional): height shift range.
            shear_range (float, optional): range to apply shearing 
            transformations. 
            crops_before_DA (bool, optional): decide to make random crops after
            apply DA transformations.                                           
            crop_length (int, optional): length of the random crop after DA. 
                                                                                
       Returns:                                                                 
            train_generator (Keras iterable of flow_from_directory): train data 
            iterator.                                                           
            val_generator (Keras iterable of flow_from_directory): validation   
            data iterator.                                                      
    """                                                                         
                                                                                
    zoom_val = 0.25 if zoom == True else 0                                      
                                                                                
    if preproc_function == True:                                                
        data_gen_args1 = dict(horizontal_flip=hflip, vertical_flip=vflip,       
                              fill_mode=fill_mode,                              
                              preprocessing_function=fixed_dregee,              
                              featurewise_center=featurewise_center,            
                              featurewise_std_normalization=featurewise_std_normalization,
                              zoom_range=zoom_val, width_shift_range=w_shift_r,
                              height_shift_range=h_shift_r, 
                              shear_range=shear_range)                              
        data_gen_args2 = dict(horizontal_flip=hflip, vertical_flip=vflip,       
                              fill_mode=fill_mode,                              
                              preprocessing_function=fixed_dregee,              
                              zoom_range=zoom_val, width_shift_range=w_shift_r,
                              height_shift_range=h_shift_r, 
                              shear_range=shear_range)                              
    else:                                                                       
        data_gen_args1 = dict(horizontal_flip=hflip, vertical_flip=vflip,       
                              fill_mode=fill_mode, rotation_range=180,          
                              featurewise_center=featurewise_center,            
                              featurewise_std_normalization=featurewise_std_normalization,
                              zoom_range=zoom_val, width_shift_range=w_shift_r,
                              height_shift_range=h_shift_r, 
                              shear_range=shear_range)                              
        data_gen_args2 = dict(horizontal_flip=hflip, vertical_flip=vflip,       
                              fill_mode=fill_mode, rotation_range=180,          
                              zoom_range=zoom_val, width_shift_range=w_shift_r,
                              height_shift_range=h_shift_r, 
                              shear_range=shear_range)                              
                                                                                
                                                                                
    # Train data, provide the same seed and keyword arguments to the fit and    
    # flow methods                                                              
    X_datagen_train = kerasDA(**data_gen_args1)                                 
    Y_datagen_train = kerasDA(**data_gen_args2)                                 
                                                                                
    # Validation data, no data augmentation, but we create a generator anyway   
    X_datagen_val = kerasDA()                                                   
    Y_datagen_val = kerasDA()                                                   

    X_train_augmented = X_datagen_train.flow(X_train,                           
                                             batch_size=batch_size_value,       
                                             shuffle=False, seed=seedValue)     
    Y_train_augmented = Y_datagen_train.flow(Y_train,                           
                                             batch_size=batch_size_value,       
                                             shuffle=False, seed=seedValue)     
    X_val_flow = X_datagen_val.flow(X_val, batch_size=batch_size_value,         
                                    shuffle=False, seed=seedValue)              
    Y_val_flow = Y_datagen_val.flow(Y_val, batch_size=batch_size_value,         
                                    shuffle=False, seed=seedValue)              
             
    # Combine generators into one which yields image and masks                  
    train_generator = zip(X_train_augmented, Y_train_augmented)                 
    val_generator = zip(X_val_flow, Y_val_flow)
                                                                   
    if crops_before_DA == True:                                                
        train_generator = crop_generator(train_generator, crop_length)
        val_generator = crop_generator(val_generator, crop_length, val=True)

    return train_generator, val_generator


def crop_generator(batches, crop_length, val=False):
    """Take as input a Keras ImageGen (Iterator) and generate random
       crops from the image batches generated by the original iterator.
        
       Based on:                                                                
           https://jkjung-avt.github.io/keras-image-cropping/  
    """

    while True:
        batch_x, batch_y = next(batches)
        batch_crops_x = np.zeros((batch_x.shape[0], crop_length, crop_length, 1))
        batch_crops_y = np.zeros((batch_y.shape[0], crop_length, crop_length, 1))
        for i in range(batch_x.shape[0]):
            batch_crops_x[i], batch_crops_y[i] = random_crop(batch_x[i], batch_y[i], (crop_length, crop_length), val)
        yield (batch_crops_x, batch_crops_y)


def random_crop(img, mask, random_crop_size, val=False):
    """Random crop.
       Based on:                                                                
           https://jkjung-avt.github.io/keras-image-cropping/
    """

    assert img.shape[2] == 1
    height, width = img.shape[0], img.shape[1]
    dy, dx = random_crop_size
    if val == True:
        x = 0
        y = 0
    else:
        x = np.random.randint(0, width - dx + 1)                                
        y = np.random.randint(0, height - dy + 1)
    return img[y:(y+dy), x:(x+dx), :], mask[y:(y+dy), x:(x+dx), :]
<|MERGE_RESOLUTION|>--- conflicted
+++ resolved
@@ -673,13 +673,8 @@
 
     def __init__(self, X, Y, batch_size=32, dim=(256,256), n_channels=1, 
                  shuffle=False, da=True, e_prob=0.0, elastic=False, vflip=False,
-<<<<<<< HEAD
                  hflip=False, rotation90=False, rotation_range=0.0, rd_crop_after_DA=False,
                  rd_crop_length=0, val=False):
-=======
-                 hflip=False, rotation=False, crops_before_DA=False, 
-                 crop_length=0, val=False):
->>>>>>> 8fa8ee63
         """ImageDataGenerator constructor.
                                                                                 
        Args:                                                                    
@@ -697,7 +692,6 @@
             transformations. 
             elastic (bool, optional): to make elastic transformations.
             vflip (bool, optional): if true vertical flip are made.
-<<<<<<< HEAD
             hflip (bool, optional): if true horizontal flips are made.
             rotation90 (bool, optional): to make rotations of 90º, 180º or 270º.
             rotation_range (float, optional): range of rotation degrees
@@ -705,14 +699,6 @@
             apply DA transformations.
             rd_crop_length (int, optional): length of the random crop after DA.
             val (bool, optional): advice the generator that the images will be
-=======
-            hflip (bool, optional): if true horizontal flips are made.          
-            rotation (bool, optional): to make rotations of 90º, 180º or 270º.
-            crops_before_DA (bool, optional): decide to make random crops after
-            apply DA transformations.
-            crop_length (int, optional): length of the random crop after DA.
-            val (bool, optional): advice the generator that the images will be 
->>>>>>> 8fa8ee63
             to validate the model to not make random crops (as the val. data must
             be the same on each epoch).
         """
@@ -728,16 +714,10 @@
         self.elastic = elastic
         self.vflip = vflip
         self.hflip = hflip
-<<<<<<< HEAD
         self.rotation90 = rotation90
         self.rotation_range = rotation_range
         self.rd_crop_after_DA = rd_crop_after_DA
         self.rd_crop_length = rd_crop_length
-=======
-        self.rotation = rotation
-        self.crops_before_DA = crops_before_DA
-        self.crop_length = crop_length
->>>>>>> 8fa8ee63
         self.val = val
         self.on_epoch_end()
         
